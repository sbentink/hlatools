--- conflicted
+++ resolved
@@ -20,7 +20,7 @@
     dir.create(local_path, recursive = TRUE)
   }
   # Currently not working behind proxy
-  url <- "https://github.com/jrob119/IMGTHLA"
+  url <- "https://github.com/ANHIG/IMGTHLA"
   git2r::clone(url, local_path)
 }
 
@@ -28,8 +28,9 @@
 #' @return \code{invisible(NULL)}
 #' @export
 update_IMGTHLA <- function() {
-<<<<<<< HEAD
-  stopifnot(requireNamespace("git2r", quietly = TRUE))
+  assertive.base::assert_all_are_true(
+    requireNamespace("git2r", quietly = TRUE)
+  )
   path <- file.path(getOption("hlatools.local_repos"), "IMGTHLA")
   tryCatch({
     repo <- git2r::repository(path)
@@ -40,12 +41,6 @@
       else
         stop(e$message, call. = FALSE)
     })
-=======
-  assertive.base::assert_all_are_true(
-    requireNamespace("git2r", quietly = TRUE)
-  )
-  repo <- git2r::repository(file.path(getOption("hlatools.local_repos"), "IMGTHLA"))
->>>>>>> a95df65d
   git2r::pull(repo)
   repo
 }
@@ -79,7 +74,6 @@
   doc
 }
 
-
 #' @rdname read_hla_xml
 #' @return \code{invisible(NULL)}
 #' @export
